--- conflicted
+++ resolved
@@ -12,12 +12,13 @@
     fn abs(_: libc::c_int) -> libc::c_int;
     static dav1d_block_dimensions: [[uint8_t; 4]; 22];
 }
-<<<<<<< HEAD
+
 #[cfg(feature = "asm")]
 extern "C" {
     static mut dav1d_cpu_flags_mask: libc::c_uint;
     static mut dav1d_cpu_flags: libc::c_uint;
 }
+
 #[cfg(all(
     feature = "asm",
     any(target_arch = "x86", target_arch = "x86_64"),
@@ -59,31 +60,7 @@
         bh4: libc::c_int,
     );
 }
-pub type size_t = libc::c_ulong;
-pub type __int8_t = libc::c_schar;
-pub type __uint8_t = libc::c_uchar;
-pub type __int16_t = libc::c_short;
-pub type __uint16_t = libc::c_ushort;
-pub type __int32_t = libc::c_int;
-pub type __uint32_t = libc::c_uint;
-pub type __uint64_t = libc::c_ulong;
-pub type int8_t = __int8_t;
-pub type int16_t = __int16_t;
-pub type int32_t = __int32_t;
-pub type ptrdiff_t = libc::c_long;
-pub type uint8_t = __uint8_t;
-pub type uint16_t = __uint16_t;
-pub type uint32_t = __uint32_t;
-pub type uint64_t = __uint64_t;
-=======
 
-
-
-
-
-
-
->>>>>>> b4e7f773
 pub type Dav1dTxfmMode = libc::c_uint;
 pub const DAV1D_N_TX_MODES: Dav1dTxfmMode = 3;
 pub const DAV1D_TX_SWITCHABLE: Dav1dTxfmMode = 2;
