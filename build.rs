--- conflicted
+++ resolved
@@ -66,15 +66,12 @@
         "src/x86/filmgrain16_avx2.asm",
         "src/x86/filmgrain16_avx512.asm",
         "src/x86/filmgrain16_sse.asm",
-<<<<<<< HEAD
         "src/x86/ipred16_avx2.asm",
         "src/x86/ipred16_avx512.asm",
         "src/x86/ipred16_sse.asm",
-=======
         "src/x86/itx16_avx2.asm",
         "src/x86/itx16_avx512.asm",
         "src/x86/itx16_sse.asm",
->>>>>>> 7727a194
     ]);
 
     let mut config_include_arg = String::from("-I");
@@ -141,11 +138,8 @@
     asm_files.extend_from_slice(&[
         "src/arm/64/cdef16.S",
         "src/arm/64/filmgrain16.S",
-<<<<<<< HEAD
         "src/arm/64/ipred16.S",
-=======
         "src/arm/64/itx16.S",
->>>>>>> 7727a194
     ]);
 
     cc::Build::new()
