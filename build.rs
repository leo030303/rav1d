--- conflicted
+++ resolved
@@ -54,11 +54,9 @@
         "src/x86/filmgrain_avx2.asm",
         "src/x86/filmgrain_avx512.asm",
         "src/x86/filmgrain_sse.asm",
-<<<<<<< HEAD
         "src/x86/ipred_avx2.asm",
         "src/x86/ipred_avx512.asm",
         "src/x86/ipred_sse.asm",
-=======
         "src/x86/loopfilter_avx2.asm",
         "src/x86/loopfilter_avx512.asm",
         "src/x86/loopfilter_sse.asm",
@@ -67,7 +65,6 @@
         "src/x86/mc_avx2.asm",
         "src/x86/mc_avx512.asm",
         "src/x86/mc_sse.asm",
->>>>>>> 698dbc8b
     ]);
 
     #[cfg(feature = "bitdepth_16")]
@@ -153,13 +150,10 @@
     asm_files.extend_from_slice(&[
         "src/arm/64/cdef.S",
         "src/arm/64/filmgrain.S",
-<<<<<<< HEAD
         "src/arm/64/ipred.S",
-=======
         "src/arm/64/loopfilter.S",
         "src/arm/64/looprestoration.S",
         "src/arm/64/mc.S",
->>>>>>> 698dbc8b
     ]);
 
     #[cfg(feature = "bitdepth_16")]
